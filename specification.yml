--- conflicted
+++ resolved
@@ -233,7 +233,6 @@
 context:  {a: 3, b: 2}
 template: {$eval: '"" + (a + b)'}
 result:   '5'
-<<<<<<< HEAD
 ---
 title:    $eval must take string
 context:  {a: 3, b: 2}
@@ -349,7 +348,6 @@
   $map: {a: 1, b: 2, c: 3}
   each(y): {$eval: 'y.k'}
 error: true # can't do map on non-arrays
-=======
 ################################################################################
 ---
 section:  $sort
@@ -418,5 +416,4 @@
 context:  {}
 template: {$reverse: {$sort: [3, 4, 1, 2]}}
 result:   [4, 3, 2, 1]
->>>>>>> b09dd619
 ################################################################################